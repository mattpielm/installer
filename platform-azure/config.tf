// The flavor ID as given in `azure flavor list`.
// Specifies the size (CPU/Memory/Drive) of the VM.
variable "tectonic_azure_vm_size" {
  type    = "string"
  default = "Standard_D2_v2"
}

variable "tectonic_azure_dns_resource_group" {
  type    = "string"
  default = "tectonic-dns-group"
}

// The image ID as given in `azure image list`.
// Specifies the OS image of the VM.
variable "tectonic_azure_image_reference" {
  type = "map"

  default = {
    publisher = "CoreOS"
    offer     = "CoreOS"
    sku       = "Stable"
    version   = "latest"
  }
}

// The hyperkube "quay.io/coreos/hyperkube" image version.
variable "tectonic_kube_version" {
  type = "string"
  default = "v1.5.3_coreos.0"
}

// The amount of master nodes to be created.
// Example: `1`
variable "tectonic_master_count" {
  type = "string"
  default = "1"
}

// The amount of worker nodes to be created.
// Example: `3`
variable "tectonic_worker_count" {
  type = "string"
  default = "1"
}

// The amount of etcd nodes to be created.
// Example: `1`
variable "tectonic_etcd_count" {
  type    = "string"
  default = "1"
}

// The base DNS domain of the cluster.
// Example: `azure.dev.coreos.systems`
variable "tectonic_base_domain" {
  type = "string"
  default = "jzawesome"
}

// The name of the cluster.
// This will be prepended to `tectonic_base_domain` resulting in the URL to the Tectonic console.
// Example: `demo`
variable "tectonic_cluster_name" {
  type = "string"
  default = "ecawesome"
}

variable "tectonic_ssh_key" {
  type = "string"
<<<<<<< HEAD
}

variable "tectonic_azure_location" {
  type = "string"
=======
  default = "/Users/jimzim/.ssh/id_rsa.pub"
}

variable "tectonic_region" {
  type = "string"
  default = "East US"
>>>>>>> af087148
}<|MERGE_RESOLUTION|>--- conflicted
+++ resolved
@@ -67,17 +67,14 @@
 
 variable "tectonic_ssh_key" {
   type = "string"
-<<<<<<< HEAD
-}
-
-variable "tectonic_azure_location" {
-  type = "string"
-=======
   default = "/Users/jimzim/.ssh/id_rsa.pub"
 }
 
 variable "tectonic_region" {
   type = "string"
   default = "East US"
->>>>>>> af087148
+}
+
+variable "tectonic_azure_location" {
+  type = "string"
 }